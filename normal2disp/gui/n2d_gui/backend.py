--- conflicted
+++ resolved
@@ -9,17 +9,10 @@
 from typing import TYPE_CHECKING, Any, Dict, Iterable, List, Optional
 
 from PySide6.QtCore import QObject, Property, QTimer, QUrl, Signal, Slot
-<<<<<<< HEAD
 from PySide6.QtGui import QDesktopServices
 from PySide6.QtWidgets import QFileDialog
 
 from .jobs import BakeJob, InspectJob
-=======
-
-from PySide6.QtWidgets import QFileDialog
-
-from .jobs import InspectJob
->>>>>>> 509a6c63
 
 if TYPE_CHECKING:
     from .image_provider import N2DImageProvider
@@ -43,7 +36,6 @@
     normalPreviewPathChanged = Signal()
     normalEnabledChanged = Signal()
     selectedTileChanged = Signal()
-<<<<<<< HEAD
     bakeRunningChanged = Signal()
     progressValueChanged = Signal()
     progressDetailChanged = Signal()
@@ -51,9 +43,6 @@
     canOpenOutputChanged = Signal()
     canRevealOutputChanged = Signal()
     latestOutputPathChanged = Signal()
-=======
-
->>>>>>> 509a6c63
 
     def __init__(self, parent: Optional[QObject] = None) -> None:
         super().__init__(parent)
@@ -74,7 +63,6 @@
         self._normal_enabled = True
         self._selected_tile: Optional[int] = None
         self._pending_tile_selection: Optional[int] = None
-<<<<<<< HEAD
         self._bake_job: Optional[BakeJob] = None
         self._bake_running = False
         self._progress_value = 0.0
@@ -92,18 +80,12 @@
         self._latest_output_path: str = ""
         self._can_open_output = False
         self._can_reveal_output = False
-=======
->>>>>>> 509a6c63
 
         self._temp_dir = Path(tempfile.gettempdir()) / "n2d_gui"
         self._temp_dir.mkdir(parents=True, exist_ok=True)
         self._temp_mesh_path: Optional[Path] = None
         self._image_provider: Optional[N2DImageProvider] = None
 
-<<<<<<< HEAD
-=======
-
->>>>>>> 509a6c63
         self._poll_timer = QTimer(self)
         self._poll_timer.setInterval(150)
         self._poll_timer.timeout.connect(self._poll_job_queue)
@@ -183,7 +165,6 @@
     def selectedTile(self) -> int:
         return int(self._selected_tile) if self._selected_tile is not None else 0
 
-<<<<<<< HEAD
     @Property(bool, notify=bakeRunningChanged)
     def bakeRunning(self) -> bool:
         return self._bake_running
@@ -211,8 +192,6 @@
     @Property(str, notify=latestOutputPathChanged)
     def latestOutputPath(self) -> str:
         return self._latest_output_path
-=======
->>>>>>> 509a6c63
 
     # ------------------------------------------------------------------
     # Invokable methods
@@ -259,11 +238,7 @@
         self._inspect_job.start()
         self._inspect_running = True
         self.inspectRunningChanged.emit()
-<<<<<<< HEAD
         self._ensure_polling()
-=======
-        self._poll_timer.start()
->>>>>>> 509a6c63
         return True
 
     @Slot(str)
@@ -325,7 +300,6 @@
         self._pending_tile_selection = None
         self._set_selected_tile(tile)
 
-<<<<<<< HEAD
     @Slot(str)
     def setOutputDirectory(self, directory: str) -> None:
         """Set the output directory used for baking."""
@@ -471,25 +445,19 @@
         url = QUrl.fromLocalFile(self._latest_output_path)
         return bool(QDesktopServices.openUrl(url))
 
-=======
->>>>>>> 509a6c63
     def register_image_provider(self, provider: "N2DImageProvider") -> None:
         """Register the shared image provider and refresh previews."""
 
         self._image_provider = provider
         self._update_normal_texture()
 
-<<<<<<< HEAD
     def _ensure_polling(self) -> None:
         if not self._poll_timer.isActive():
             self._poll_timer.start()
-=======
->>>>>>> 509a6c63
 
     # ------------------------------------------------------------------
     # Internal helpers
     # ------------------------------------------------------------------
-<<<<<<< HEAD
     def _reset_progress_state(self) -> None:
         self._progress_total_charts = 0
         self._progress_finished_charts = 0
@@ -702,8 +670,6 @@
                 self._set_progress_value(0.0)
 
             return
-=======
->>>>>>> 509a6c63
     def _set_mesh_path(self, mesh_path: str) -> None:
         normalised = str(Path(mesh_path)) if mesh_path else ""
         if self._mesh_path != normalised:
@@ -773,10 +739,6 @@
         self._pending_tile_selection = None
         self._set_selected_tile(default_tile)
 
-<<<<<<< HEAD
-=======
-
->>>>>>> 509a6c63
         material_count = len(self._materials)
         uv_set_count = len(self._uv_sets)
         tile_count = len(self._udim_tiles) if self._udim_tiles else 1
@@ -810,7 +772,6 @@
         if mesh_path:
             self._load_viewport_mesh(Path(mesh_path))
 
-<<<<<<< HEAD
     def _poll_job_queue(self) -> None:
         active = False
 
@@ -864,48 +825,6 @@
 
         if not active:
             self._poll_timer.stop()
-=======
-
-    def _poll_job_queue(self) -> None:
-        if not self._inspect_job:
-            self._poll_timer.stop()
-            return
-
-        message = self._inspect_job.poll()
-        if message is None:
-            return
-
-        self._poll_timer.stop()
-        self._inspect_running = False
-        self.inspectRunningChanged.emit()
-
-        try:
-            if message.get("ok"):
-                payload = message.get("data", {})
-                self._set_inspect_data(payload)
-            else:
-                error_message = message.get("error", "Inspection failed")
-                self._set_status_message(error_message)
-                self._append_log(f"Inspect failed: {error_message}")
-                traceback_lines = message.get("traceback")
-                if traceback_lines:
-                    self._append_log(traceback_lines)
-                self._materials = []
-                self.materialsChanged.emit()
-                self._uv_sets = []
-                self.uvSetsChanged.emit()
-                self._udim_tiles = []
-                self.udimTilesChanged.emit()
-                self._inspect_summary = ""
-                self.inspectSummaryChanged.emit()
-                self._warning_summary = ""
-                self.warningSummaryChanged.emit()
-                self._set_selected_tile(None)
-                self._set_mesh_source("")
-        finally:
-            self._inspect_job.cleanup()
-            self._inspect_job = None
->>>>>>> 509a6c63
 
     def _load_viewport_mesh(self, mesh_path: Path) -> None:
         """Export ``mesh_path`` to GLB for the Quick 3D viewport."""
@@ -1034,8 +953,4 @@
 
         if self._normal_preview_path != preview_path:
             self._normal_preview_path = preview_path
-<<<<<<< HEAD
             self.normalPreviewPathChanged.emit()
-=======
-            self.normalPreviewPathChanged.emit()
->>>>>>> 509a6c63
