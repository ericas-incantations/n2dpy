import QtQuick 2.15
import QtQuick.Controls 2.15
import QtQuick.Layouts 1.15
import QtQuick.Dialogs 1.3

Item {
    id: root
    property var theme
    property var backend

<<<<<<< HEAD
=======
    property string normalPath: ""
>>>>>>> 96d28eb4
    property string outputPath: ""

    function cleanPath(url) {
        if (!url) {
            return ""
        }
        var stringValue = url.toString()
        if (stringValue.startsWith("file:///")) {
            stringValue = stringValue.substring(8)
        } else if (stringValue.startsWith("file://")) {
            stringValue = stringValue.substring(7)
        }
        return decodeURIComponent(stringValue)
    }

    Rectangle {
        anchors.fill: parent
        color: theme.surface
        radius: theme.cornerRadius
    }

    ScrollView {
        anchors.fill: parent
        anchors.margins: theme.padding
        clip: true

        ColumnLayout {
            id: content
            spacing: theme.spacing
            width: parent.width

            Label {
                text: "Project"
                color: theme.textSecondary
                font.pixelSize: 18
                Layout.alignment: Qt.AlignLeft
            }

            Frame {
                Layout.fillWidth: true
                background: Rectangle {
                    color: theme.surfaceAlt
                    radius: theme.cornerRadius
                    border.color: theme.border
                }

                ColumnLayout {
                    anchors.fill: parent
                    anchors.margins: theme.padding
                    spacing: theme.spacing

                    Label {
                        text: "Mesh"
                        color: theme.textPrimary
                    }

                    RowLayout {
                        spacing: theme.spacing
                        Layout.fillWidth: true

                        Button {
                            text: "Browse"
                            Layout.preferredWidth: 110
                            onClicked: {
                                if (backend) {
                                    backend.browseMesh(backend.meshPath)
                                }
                            }
                        }

                        Label {
                            Layout.fillWidth: true
                            wrapMode: Text.WrapAnywhere
                            color: theme.textSecondary
                            text: !backend || backend.meshPath === "" ? "No mesh selected" : backend.meshPath
                        }
                    }

                    Label {
                        text: "Normal map"
                        color: theme.textPrimary
                    }

                    RowLayout {
                        spacing: theme.spacing
                        Layout.fillWidth: true

                        Button {
                            text: "Browse"
                            Layout.preferredWidth: 110
                            onClicked: normalDialog.open()
                        }

                        Label {
                            Layout.fillWidth: true
                            wrapMode: Text.WrapAnywhere
                            color: theme.textSecondary
                            text: !backend || backend.normalPath === ""
                                  ? "No normal map selected"
                                  : backend.normalPath
                        }
                    }

                    Label {
                        text: "Output directory"
                        color: theme.textPrimary
                    }

                    RowLayout {
                        spacing: theme.spacing
                        Layout.fillWidth: true

                        Button {
                            text: "Browse"
                            Layout.preferredWidth: 110
                            onClicked: outputDialog.open()
                        }

                        Label {
                            Layout.fillWidth: true
                            wrapMode: Text.WrapAnywhere
                            color: theme.textSecondary
                            text: outputPath === "" ? "No output folder selected" : outputPath
                        }
                    }
                }
            }

            Label {
                text: "Bake options"
                color: theme.textSecondary
                font.pixelSize: 18
                Layout.alignment: Qt.AlignLeft
            }

            Frame {
                Layout.fillWidth: true
                background: Rectangle {
                    color: theme.surfaceAlt
                    radius: theme.cornerRadius
                    border.color: theme.border
                }

                ColumnLayout {
                    anchors.fill: parent
                    anchors.margins: theme.padding
                    spacing: theme.spacing

                    RowLayout {
                        Layout.fillWidth: true
                        spacing: theme.spacing

                        Label {
                            text: "Material"
                            color: theme.textPrimary
                        }

                        ComboBox {
                            id: materialCombo
                            Layout.fillWidth: true
                            model: backend ? backend.materials : []
                            textRole: "name"
                            valueRole: "id"
                            enabled: backend && backend.materialCount > 0
                        }
                    }

                    Label {
                        visible: backend && backend.materialCount === 0
                        text: "No materials detected"
                        color: theme.textMuted
                        font.pixelSize: 12
                        Layout.fillWidth: true
                    }

                    RowLayout {
                        Layout.fillWidth: true
                        spacing: theme.spacing

                        Label {
                            text: "UV Set"
                            color: theme.textPrimary
                        }

                        ComboBox {
                            id: uvSetCombo
                            Layout.fillWidth: true
                            model: backend ? backend.uvSets : []
                            textRole: "name"
                            enabled: backend && backend.uvSetCount > 0
                        }
                    }

                    Label {
                        visible: backend && backend.uvSetCount === 0
                        text: "No UV sets detected"
                        color: theme.textMuted
                        font.pixelSize: 12
                        Layout.fillWidth: true
                    }

                    CheckBox {
                        text: "Y is down"
                        enabled: false
                        checked: false
                        font.pixelSize: 14
                        Layout.alignment: Qt.AlignLeft
                    }

                    RowLayout {
                        Layout.fillWidth: true
                        spacing: theme.spacing

                        Label {
                            text: "Amplitude"
                            color: theme.textPrimary
                        }

                        Slider {
                            id: amplitudeSlider
                            from: 0
                            to: 10
                            value: 1
                            Layout.fillWidth: true
                            onMoved: amplitudeSpin.value = value
                        }

                        SpinBox {
                            id: amplitudeSpin
                            from: 0
                            to: 10
                            stepSize: 0.1
                            value: amplitudeSlider.value
                            editable: true
                            Layout.preferredWidth: 80
                            onValueModified: amplitudeSlider.value = value
                        }
                    }

                    RowLayout {
                        Layout.fillWidth: true
                        spacing: theme.spacing

                        Label {
                            text: "Max slope"
                            color: theme.textPrimary
                        }

                        Slider {
                            id: slopeSlider
                            from: 1
                            to: 60
                            value: 10
                            Layout.fillWidth: true
                            onMoved: slopeSpin.value = value
                        }

                        SpinBox {
                            id: slopeSpin
                            from: 1
                            to: 60
                            stepSize: 1
                            value: slopeSlider.value
                            editable: true
                            Layout.preferredWidth: 80
                            onValueModified: slopeSlider.value = value
                        }
                    }

                    RowLayout {
                        Layout.fillWidth: true
                        spacing: theme.spacing

                        Label {
                            text: "Normalization"
                            color: theme.textPrimary
                        }

                        ComboBox {
                            Layout.fillWidth: true
                            model: ["Auto", "XYZ", "XY", "None"]
                            currentIndex: 0
                        }
                    }

                    RowLayout {
                        Layout.fillWidth: true
                        spacing: theme.spacing

                        Label {
                            text: "Processes"
                            color: theme.textPrimary
                        }

                        SpinBox {
                            from: 0
                            to: 32
                            value: 0
                            Layout.preferredWidth: 80
                        }
                    }

                    CheckBox {
                        text: "Deterministic"
                        checked: false
                        Layout.alignment: Qt.AlignLeft
                    }

                    CheckBox {
                        text: "Export sidecars"
                        checked: false
                        Layout.alignment: Qt.AlignLeft
                    }

                    Button {
                        text: backend && backend.inspectRunning ? "Inspecting…" : "Inspect Mesh"
                        Layout.fillWidth: true
                        enabled: backend && backend.meshPath !== "" && !backend.inspectRunning
                        onClicked: {
                            if (backend) {
                                backend.runInspect(backend.meshPath)
                            }
                        }
                    }

                    Button {
                        text: "Bake"
                        Layout.fillWidth: true
                        highlighted: true
                        onClicked: console.log("Bake requested (placeholder)")
                    }
                }
            }
        }
    }

    FileDialog {
        id: normalDialog
        title: "Select normal map"
        nameFilters: ["Images (*.png *.exr *.tif *.tiff)", "All files (*)"]
        onAccepted: {
<<<<<<< HEAD
            if (backend) {
                backend.setNormalPath(cleanPath(selectedFile))
            }
=======
            normalPath = cleanPath(selectedFile)
>>>>>>> 96d28eb4
        }
    }

    FolderDialog {
        id: outputDialog
        title: "Select output directory"
        onAccepted: {
            outputPath = cleanPath(selectedFolder)
        }
    }
}<|MERGE_RESOLUTION|>--- conflicted
+++ resolved
@@ -8,10 +8,7 @@
     property var theme
     property var backend
 
-<<<<<<< HEAD
-=======
-    property string normalPath: ""
->>>>>>> 96d28eb4
+
     property string outputPath: ""
 
     function cleanPath(url) {
@@ -353,13 +350,10 @@
         title: "Select normal map"
         nameFilters: ["Images (*.png *.exr *.tif *.tiff)", "All files (*)"]
         onAccepted: {
-<<<<<<< HEAD
             if (backend) {
                 backend.setNormalPath(cleanPath(selectedFile))
             }
-=======
-            normalPath = cleanPath(selectedFile)
->>>>>>> 96d28eb4
+
         }
     }
 
