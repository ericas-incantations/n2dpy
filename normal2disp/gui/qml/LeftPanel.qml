--- conflicted
+++ resolved
@@ -7,12 +7,7 @@
     id: root
     property var theme
     property var backend
-<<<<<<< HEAD
-=======
-
-
-    property string outputPath: ""
->>>>>>> 509a6c63
+
 
     function cleanPath(url) {
         if (!url) {
@@ -414,10 +409,7 @@
             if (backend) {
                 backend.setNormalPath(cleanPath(selectedFile))
             }
-<<<<<<< HEAD
-=======
-
->>>>>>> 509a6c63
+
         }
     }
 
@@ -425,13 +417,10 @@
         id: outputDialog
         title: "Select output directory"
         onAccepted: {
-<<<<<<< HEAD
             if (backend) {
                 backend.setOutputDirectory(cleanPath(selectedFolder))
             }
-=======
-            outputPath = cleanPath(selectedFolder)
->>>>>>> 509a6c63
+
         }
     }
 }